--- conflicted
+++ resolved
@@ -143,42 +143,11 @@
         TIFFSetField(tif, TIFFTAG_BITSPERSAMPLE, pixel_bit_depth);
         TIFFSetField(tif, TIFFTAG_SAMPLESPERPIXEL, pixel_channels);
 
-<<<<<<< HEAD
-=======
-        uint32_t rowsperstrip = TIFFDefaultStripSize(tif, -1);
-        TIFFSetField(tif, TIFFTAG_ROWSPERSTRIP, rowsperstrip);
-
->>>>>>> b4b82a7e
         TIFFSetField(tif, TIFFTAG_FILLORDER, FILLORDER_MSB2LSB);
         TIFFSetField(tif, TIFFTAG_SAMPLEFORMAT, SAMPLEFORMAT_UINT);
         TIFFSetField(tif, TIFFTAG_ORIENTATION, ORIENTATION_TOPLEFT);
 
-<<<<<<< HEAD
         writeTiffImageData(tif, width, height, pixel_channels, pixel_bit_depth, row_pointer);
-=======
-        auto_ptr<T> tiffbuf((T*)_TIFFmalloc(TIFFStripSize(tif)),
-                            [](T* tiffbuf) { _TIFFfree(tiffbuf); });
-
-        if (tiffbuf) {
-            for (int row = 0; (row < height); row += rowsperstrip) {
-                uint32_t nrow = (row + rowsperstrip) > height ? nrow = height - row : rowsperstrip;
-                tstrip_t strip = TIFFComputeStrip(tif, row, 0);
-                tsize_t bi = 0;
-                for (int y = 0; y < nrow; ++y) {
-                    for (int x = 0; x < width; ++x) {
-                        for (int c = 0; c < pixel_channels; c++) {
-                            tiffbuf[bi++] = row_pointer(row + y)[pixel_channels * x + c];
-                        }
-                    }
-                }
-                if (TIFFWriteEncodedStrip(tif, strip, tiffbuf, bi * sizeof(T)) < 0) {
-                    throw std::runtime_error("Failed to encode TIFF strip.");
-                }
-            }
-        } else {
-            throw std::runtime_error("Error allocating memory buffer for TIFF strip.");
-        }
->>>>>>> b4b82a7e
     } else {
         throw std::runtime_error("Couldn't write tiff file.");
     }
@@ -348,17 +317,11 @@
 }
 
 void write_dng_file(const std::string& filename, int width, int height, int pixel_channels, int pixel_bit_depth,
-<<<<<<< HEAD
-                     tiff_compression compression, tiff_metadata* metadata, std::function<uint16_t*(int row)> row_pointer) {
+                    tiff_compression compression, tiff_metadata* metadata, std::function<uint16_t*(int row)> row_pointer) {
     if (compression != COMPRESSION_NONE &&
         compression != COMPRESSION_JPEG &&
         compression != COMPRESSION_ADOBE_DEFLATE) {
         throw std::runtime_error("Only lossles JPEG and ADOBE_DEFLATE compression schemes are supported for DNG files. (" + std::to_string(compression) + ")");
-=======
-                     tiff_compression compression, std::function<uint16_t*(int row)> row_pointer) {
-    if (compression != COMPRESSION_JPEG && compression != COMPRESSION_NONE) {
-        throw std::runtime_error("Only lossles JPEG compression is supported for DNG files. (" + std::to_string(compression) + ")");
->>>>>>> b4b82a7e
     }
 
     augment_libtiff_with_custom_tags();
@@ -394,11 +357,7 @@
         TIFFSetField(tif, TIFFTAG_SUBFILETYPE, 0);
         TIFFSetField(tif, TIFFTAG_COMPRESSION, compression);
         TIFFSetField(tif, TIFFTAG_BITSPERSAMPLE, 16);
-<<<<<<< HEAD
         TIFFSetField(tif, TIFFTAG_ORIENTATION, ORIENTATION_TOPLEFT);
-=======
-        TIFFSetField(tif, TIFFTAG_ORIENTATION, ORIENTATION_LEFTTOP);  // Mirrored data
->>>>>>> b4b82a7e
         TIFFSetField(tif, TIFFTAG_PHOTOMETRIC, PHOTOMETRIC_CFA);
         TIFFSetField(tif, TIFFTAG_SAMPLESPERPIXEL, 1);
         TIFFSetField(tif, TIFFTAG_PLANARCONFIG, PLANARCONFIG_CONTIG);
@@ -414,11 +373,7 @@
         TIFFSetField(tif, TIFFTAG_ASSHOTNEUTRAL, 3, &as_shot_neutral);
 
         TIFFSetField(tif, TIFFTAG_CFALAYOUT, 1); // Rectangular (or square) layout
-<<<<<<< HEAD
         TIFFSetField(tif, TIFFTAG_CFAPLANECOLOR, 3, "\00\01\02");
-=======
-        TIFFSetField(tif, TIFFTAG_CFAPLANECOLOR, 3, "\00\01\02"); // RGB https://www.awaresystems.be/imaging/tiff/tifftags/cfaplanecolor.html
->>>>>>> b4b82a7e
         TIFFSetField(tif, TIFFTAG_BAYERGREENSPLIT, 0);
 
         TIFFSetField(tif, TIFFTAG_BLACKLEVEL, 4, &black_level);
@@ -428,20 +383,13 @@
         TIFFSetField(tif, TIFFTAG_IMAGELENGTH, height);
 
         if (compression == COMPRESSION_JPEG) {
-<<<<<<< HEAD
             TIFFSetField(tif, TIFFTAG_ROWSPERSTRIP, height);
 
-=======
->>>>>>> b4b82a7e
             std::vector<uint16_t> outputBuffer(height * width);
             dng_stream out_stream((uint8_t*) outputBuffer.data(), outputBuffer.size() * sizeof(uint16_t));
 
             EncodeLosslessJPEG(row_pointer(0), height, width,
-<<<<<<< HEAD
-                               /*srcChannels=*/ 1, /*srcBitDepth=*/ 14,
-=======
-                               /*srcChannels=*/ 1, /*srcBitDepth=*/ 16,
->>>>>>> b4b82a7e
+                               /*srcChannels=*/ 1, /*srcBitDepth=*/ 16, // TODO: reflect the actual bit depth
                                /*srcRowStep=*/ width, /*srcColStep=*/ 1, out_stream);
 
             if (TIFFWriteRawStrip(tif, 0, outputBuffer.data(), out_stream.Position()) < 0) {
@@ -449,33 +397,7 @@
             }
             printf("Wrote %ld compressed bytes\n", out_stream.Position());
         } else {
-<<<<<<< HEAD
             writeTiffImageData(tif, width, height, pixel_channels, pixel_bit_depth, row_pointer);
-=======
-            uint32_t rowsperstrip = height;
-
-            TIFFSetField(tif, TIFFTAG_ROWSPERSTRIP, rowsperstrip);
-
-            auto_ptr<uint16_t> tiffbuf((uint16_t*)_TIFFmalloc(TIFFStripSize(tif)),
-                                [](uint16_t* tiffbuf) { _TIFFfree(tiffbuf); });
-
-            for (int row = 0; (row < height); row += rowsperstrip) {
-                uint32_t nrow = (row + rowsperstrip) > height ? nrow = height - row : rowsperstrip;
-                tstrip_t strip = TIFFComputeStrip(tif, row, 0);
-                tsize_t bi = 0;
-                for (int y = 0; y < nrow; ++y) {
-                    for (int x = 0; x < width; ++x) {
-                        for (int c = 0; c < pixel_channels; c++) {
-                            tiffbuf[bi++] = row_pointer(row + y)[pixel_channels * x + c];
-                        }
-                    }
-                }
-                if (TIFFWriteEncodedStrip(tif, strip, tiffbuf, bi * sizeof(uint16_t)) < 0) {
-                    throw std::runtime_error("Failed to encode TIFF strip.");
-                }
-                printf("Wrote %d rows\n", nrow);
-            }
->>>>>>> b4b82a7e
         }
 
         TIFFWriteDirectory(tif);
